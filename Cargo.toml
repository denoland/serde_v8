--- conflicted
+++ resolved
@@ -11,11 +11,7 @@
 
 [dependencies]
 serde = { version = "1.0.125", features = ["derive"] }
-<<<<<<< HEAD
-rusty_v8 = { git = "https://github.com/andreubotella/rusty_v8", branch = "one-and-two-byte-strings" }
-=======
 rusty_v8 = "0.23.0"
->>>>>>> 8b7dcef3
 
 [dev-dependencies]
 serde_json = "1.0.64"
